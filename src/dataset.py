import os
import re
import string
import warnings
from tables import NaturalNameWarning
from copy import deepcopy

import numpy as np
import pandas as pd
import xarray as xr
import threading

import matplotlib.pyplot as plt
import matplotlib.dates as mdates

from astropy.time import Time
import h5py

import sqlalchemy as sa
from sqlalchemy import orm, event
from sqlalchemy.schema import UniqueConstraint
from sqlalchemy.ext.associationproxy import association_proxy

from sqlalchemy.dialects.postgresql import JSONB

from src.database import Base, Session, engine, CloseSession
from src.source import Source


lock = threading.Lock()

# root folder is either defined via an environment variable
# or is the in the main repository, under subfolder "data"

import src.database

PHOT_ZP = 23.9
LOG_BASES = np.log(10) / 2.5

AUTOLOAD = True
AUTOSAVE = False
OVERWRITE = False

# 1% difference in time is considered uniform
UNIFORMITY_THRESHOLD = 0.01


def simplify(key):
    """
    Cleans up (and bumps to lower case)
    a string to compare it to a list of expected
    keywords such as "jd" or "timestamps".

    Will remove spaces, underscores and dashes.
    Will remove any numbers, any values after a comma,
    and finally will remove trailing "s".
    """
    key = key.lower().replace(" ", "").replace("_", "").replace("-", "")

    key = re.sub(r"\d+", "", key)

    key = key.split(",")[0]

    if key[-1] == "s":
        key = key[:-1]

    return key


def get_time_offset(time_str):
    """
    When a timestamp column is given as a string
    with a numeric offset (e.g., "MJD-50000"),
    this function picks up that offset and returns it.
    This can be used to modify the times using
    the "to datetime" and "to mjd" lambdas.
    """
    val = re.search(r"[+-]\s+\d+", time_str)
    if val is None:
        return 0
    else:
        return float(val.group(0).replace(" ", ""))


def commit_and_save(datasets, session=None, save_kwargs={}):
    """
    Commit all datasets to the database, and then
    save all datasets to disk.
    If anything fails, will rollback the session
    and delete the data from disk.
    """
    if session is None:
        session = Session()
        # make sure this session gets closed at end of function
        _ = CloseSession(session)

    if not isinstance(datasets, list):
        datasets = [datasets]

    if any([not isinstance(d, DatasetMixin) for d in datasets]):
        raise ValueError("All datasets must be of type DatasetMixin")

    for dataset in datasets:
        try:
            session.add(dataset)
            if not dataset.check_file_exists():
                lock.acquire()  # thread blocks at this line until it can obtain lock
                try:
                    dataset.save(**save_kwargs)
                finally:
                    lock.release()

            session.commit()
        except Exception:
            session.rollback()
            dataset.delete_data_from_disk()
            raise


class DatasetMixin:
    """
    A Dataset object maps a location on disk
    with raw data in memory.
    Each Dataset is associated with one source
    (via the source_id foreign key).
    If there are multiple datasets in a file,
    use the "filekey" parameter to identify which
    one is associated with this Dataset.

    Parameters will be applied from kwargs
    if they match any existing attributes.
    If "data" is given as an input,
    it will be set first, allowing the object
    to calculate some attributes
    (like type and start/end times).
    After that any other properties will be
    assigned and can override the values
    calculated from the data.

    Subclasses of this mixin will contain
    specific type of data. For example
    the RawPhotometry class will contain raw
    photometric data dwonloaded as-is from the observatory.
    This can be reduced into a Lightcurve
    object using a reducer function
    from the correct observatory object.
    from the correct observatory object.

    """

    if True:  # put all column definitions in a single block
        source_name = sa.Column(
            sa.String,
            nullable=False,
            index=True,
            doc="Name of the source for which this observation was taken",
        )

        observatory = sa.Column(
            sa.String,
            nullable=False,
            index=True,
            doc="Observatory this dataset is associated with",
        )

        # original series of images used to make this dataset
        run_identifier = sa.Column(
            sa.String,
            nullable=True,
            index=True,
            doc="Identifier of the observing run this dataset is associated with, "
            "e.g., the set of images the include this source but others as well",
        )
        run_object = sa.Column(
            sa.String,
            nullable=True,
            index=True,
            doc="Name of object relative to the observing run this dataset is associated with",
        )

        # saving the data to file
        filename = sa.Column(
            sa.String,
            nullable=False,
            index=True,
            doc="Filename of the dataset, including relative path, "
            "that may be appended to the folder attribute. ",
        )

        folder = sa.Column(
            sa.String,
            nullable=True,
            doc="Folder where this dataset is stored. "
            "If relative path, it is relative to DATA_ROOT. "
            "If given as absolute path that overlaps with DATA_ROOT, "
            "it will be converted to a relative path, so it is portable. ",
        )

        filekey = sa.Column(
            sa.String,
            nullable=True,
            doc="Key of the dataset (e.g., in the HDF5 file it would be the group name)",
        )

        format = sa.Column(
            sa.String, nullable=False, default="hdf5", doc="Format of the dataset"
        )

        # TODO: add a method to use this dictionary
        load_instructions = sa.Column(
            JSONB,
            nullable=True,
            doc="Instructions dictionary for loading the data from disk",
        )

        altdata = sa.Column(
            JSONB,
            nullable=True,
            doc="Additional meta-data associated with this dataset",
        )

        # timing data and number / size of images
        time_start = sa.Column(
            sa.DateTime,
            nullable=True,
            doc="Start time of the dataset (e.g., time of first observation)",
        )
        time_end = sa.Column(
            sa.DateTime,
            nullable=True,
            doc="End time of the dataset (e.g., time of last observation)",
        )

        # data size and shape
        shape = sa.Column(
            sa.ARRAY(sa.Integer), nullable=False, doc="Shape of the dataset"
        )
        number = sa.Column(
            sa.Integer,
            nullable=False,
            doc="Number of observations/epochs in the dataset",
        )
        size = sa.Column(
            sa.Integer,
            nullable=False,
            doc="Size of the dataset in bytes",
        )

        public = sa.Column(
            sa.Boolean,
            nullable=False,
            default=False,
            doc="Whether this dataset is publicly available",
        )

        autoload = sa.Column(
            sa.Boolean,
            nullable=False,
            default=AUTOLOAD,
            doc="Whether this dataset should be automatically loaded (lazy loaded)",
        )

        # TODO: should this be persisted or defined
        #  each time the dataset is made/loaded?
        autosave = sa.Column(
            sa.Boolean,
            nullable=False,
            default=AUTOSAVE,
            doc="Whether this dataset should be automatically saved",
        )

        overwrite = sa.Column(
            sa.Boolean,
            nullable=False,
            default=OVERWRITE,
            doc="Whether the data on disk should be overwritten if it already exists "
            "(if False, an error will be raised)",
        )

    def __init__(self, **kwargs):
        self._data = None
        self.colmap = {}
        self._times = None
        self._mjds = None
        self.source = None
        self.time_info = {}

        # these are only set when generating a new
        # object, not when loading from database
        self.autoload = AUTOLOAD
        self.autosave = AUTOSAVE
        self.overwrite = OVERWRITE

        # first input data to allow
        # the object to calculate some attributes
        if "data" in kwargs:
            self.data = kwargs.pop("data")

        # override any existing attributes
        for k, v in list(kwargs.items()):
            if hasattr(self, k):
                setattr(self, k, kwargs.pop(k))

        # defined on the base class
        # pop out any kwargs that are attributes of self.
        self.keywords_to_columns(kwargs)

        additional_keywords = []
        if any([k not in additional_keywords for k in kwargs.items()]):
            raise ValueError(f"Unknown keyword arguments: {kwargs}")

        if not isinstance(self.filename, (str, type(None))):
            raise ValueError(f"Filename must be a string, not {type(self.filename)}")

        if not isinstance(self.filekey, (str, int, type(None))):
            raise ValueError(
                f"Key must be a string, int, or None, not {type(self.filekey)}"
            )

        # guess some attributes that were not given
        if self.format is None:
            self.format = self.guess_format()

        self.loaded_status = "new"
        # TODO: figure out the series identifier and object

    def __setattr__(self, key, value):
        if key == "filename":
            if isinstance(value, str) and os.path.isabs(value):
                raise ValueError("Filename must be a relative path, not absolute")
        if key == "folder":
            # if given as absolute path that overlaps with DATA_ROOT,
            # convert to relative path, so it is portable
            if isinstance(value, str) and os.path.isabs(value):
                if value.startswith(src.database.DATA_ROOT):
                    value = value[len(src.database.DATA_ROOT) :]
                    if value.startswith("/"):
                        value = value[1:]
        if key == "source" and value is not None:
            if not isinstance(value, Source):
                raise ValueError(f"Source must be a Source object, not {type(value)}")
            self.source_name = value.name

        super().__setattr__(key, value)

    @orm.reconstructor
    def init_on_load(self):
        """
        This is called when the object
        is loaded from the database.
        ref: https://docs.sqlalchemy.org/en/14/orm/constructors.html
        """
        self._data = None
        self.colmap = {}
        self._times = None
        self._mjds = None
        self.time_info = {}
        self.source = None
        self.loaded_status = "database"

    def guess_format(self):
        """
        Guess the format of the data file
        using its extension.

        Returns
        -------
        str
            Format of the data file.
        """
        if self.filename is not None:
            ext = os.path.splitext(self.filename)[1]
            if ext == ".h5" or ext == ".hdf5":
                return "hdf5"
            elif ext == ".fits":
                return "fits"
            elif ext == ".csv":
                return "csv"
            elif ext == ".json":
                return "json"
            elif ext == ".nc":
                return "netcdf"
            else:
                raise ValueError(f'Unknown data format "{ext}"')
        elif self.data is not None:
            if isinstance(self.data, np.ndarray):
                return "fits"
            elif isinstance(self.data, pd.DataFrame):
                return "hdf5"
            elif isinstance(self.data, xr.Dataset):
                return "netcdf"
        else:
            return None

    def guess_extension(self):
        """
        Guess the extension of the data file
        based on the format.
        """

        if self.format == "hdf5":
            return ".h5"
        elif self.format == "fits":
            return ".fits"
        elif self.format == "csv":
            return ".csv"
        elif self.format == "json":
            return ".json"
        elif self.format == "netcdf":
            return ".nc"
        else:
            raise ValueError(f"Unknown format {self.format}")

    def calc_size(self):
        """
        Calculate the size of the data file.
        """
        # TODO: implement this
        # ref: https://stackoverflow.com/questions/18089667/how-to-estimate-how-much-memory-a-pandas-dataframe-will-need
        return 0

    def get_path(self):
        """
        Get the name of the folder inside
        the DATA_ROOT folder where this dataset is stored.
        """

        if self.folder is not None:
            f = self.folder
        elif hasattr(self, "project") and self.project is not None:
            f = self.project.upper()
        elif self.observatory is not None:
            f = self.observatory.upper()
        else:
            f = "DATA"

        if os.path.isabs(f):
            return f
        else:
            return os.path.join(src.database.DATA_ROOT, f)

    def get_fullname(self):
        """
        Get the full path to the data file.
        """
        if self.filename:
            return os.path.join(self.get_path(), self.filename)
        else:
            return None

    def check_file_exists(self):
        """
        Check if the file exists on disk.
        """
        if self.filename:
            if os.path.exists(self.get_fullname()):
                return True

        return False

    def check_data_exists(self):
        """
        Check if the data is loaded into memory,
        and if it is not, check that it can be loaded
        from disk.
        If the data is missing, returns a False but
        does not raise an exception (which is what
        would happen if trying to access "data" attribute
        when a file is missing).

        """
        if self._data is not None:
            return True
        else:
            if self.filename:
                if os.path.exists(self.get_fullname()):
                    if self.filekey is None:
                        return True  # has file, no key, good enough
                    else:
                        # has file, has key, check if it's in the file
                        return self.filekey in self.get_file_keys()

        return False

    def get_file_keys(self):
        if self.format == "hdf5":
            with h5py.File(self.get_fullname(), "r") as f:
                return list(f.keys())
        else:
            raise ValueError(f"Cannot get keys for format {self.format}")

    def is_empty(self):
        if self.number == 0:
            return True

    def load(self):
        """
        Loads the data from disk.
        Also attempts to load any
        additional attributes into "altdata".

        If file does not exist,
        or if loading fails,
        will raise an error.

        """

        if not self.check_file_exists():
            raise FileNotFoundError(f"File {self.get_fullname()} does not exist")
        if self.format is None:
            self.format = self.guess_format()

        if self.format == "hdf5":
            self.load_hdf5()
        elif self.format == "fits":
            self.load_fits()
        elif self.format == "csv":
            self.load_csv()
        elif self.format == "json":
            self.load_json()
        elif self.format == "netcdf":
            self.load_netcdf()
        else:
            raise ValueError(f"Unknown format {self.format}")

    def load_hdf5(self):
        """
        Load the data from a HDF5 file.
        """
        with pd.HDFStore(self.get_fullname()) as store:
            key = self.filekey
            if key is None:
                if len(store.keys()) == 1:
                    key = store.keys()[0]
                else:
                    raise ValueError("No key specified and multiple keys found in file")

            # load the data
            self.data = store.get(key)
            if self.data is None:
                raise ValueError(f"Key {key} not found in file {self.get_fullname()}")
            # load metadata
            if store.get_storer(key).attrs and "altdata" in store.get_storer(key).attrs:
                self.altdata = store.get_storer(key).attrs["altdata"]

    def load_fits(self):
        pass

    def load_csv(self):
        self.data = pd.read_csv(self.get_fullname())

    def load_json(self):
        pass

    def load_netcdf(self):
        pass

    @staticmethod
    def random_string(length=16):
        letters = list(string.ascii_lowercase)
        return "".join(np.random.choice(letters, length))

<<<<<<< HEAD
    # @property
    # def source_name(self):
    #     """
    #     Get the name of the source as a string.
    #
    #     """
    #     if self.source is not None:
    #         source_name = self.source.name
    #     else:
    #         source_name = None
    #
    #     if source_name is not None:
    #         if isinstance(source_name, bytes):
    #             source_name = source_name.decode("utf-8")
    #
    #         if not isinstance(source_name, str):
    #             raise TypeError("source name must be a string")
    #
    #     return source_name

=======
>>>>>>> 90a0d483
    def invent_filename(
        self, source_name=None, ra_deg=None, ra_minute=None, ra_second=None
    ):

        """
        Generate a filename with some pre-defined format
        that is consistent enough to have multiple sources
        saved to the same file in a logical way that is
        easy to figure out even when file data is orphaned
        from the database objects.

        The default way to decide which source goes into which
        file is using RA (right ascension).
        This is a closed interval (0-360) and for most
        all sky surveys the sources are spread out (mostly)
        evenly, although the galactic center may be more dense
        with sources, causing larger files with RA~270.

        If given only ra_deg, will split the sources into
        360 files, one for each integer degree bin.
        The filename will be <Observatory>_<data_type>_RA<ra_deg>.ext
        where .ext is the extension and ra_deg will be a 3-digit integer
        value (zero padded) containing all sources with RA in the range
        [ra_deg, ra_deg+1).

        If ra_minute is given, will split the sources into 360x60 files,
        one for each integer minute bin. That means the filename will be:
        <Observatory>_<data_type>_RA<ra_deg>_<ra_minute>.ext
        If adding seconds, this will be:
        <Observatory>_<data_type>_RA<ra_deg>_<ra_minute>_<ra_second>.ext
        These modes are useful if the survey you are working with
        has very dense coverage in a small area, and you want to
        split the sources into smaller files.

        If not given a source right ascension at all,
        the ra range will be replaced with a random string.
        <observatory>_<data_type>_<random 16 char string>.ext

        For subclasses that are reductions of the data
        found in another file (and have a "raw_data_filename" attribute),
        will just use that filename, appending the string "_reduced"
        or "_processed" or "_simulated" before adding the extension.

        Parameters
        ----------
        source_name : str, optional
            Name of the source to use in the filename.
            If not given, will try to get the name from
            the "source" attribute, or the first source
            in the "sources" attribute.
            If still not given, will use a random string.
        ra_deg : int, optional
            The integer degree of the right ascension of the source.
            If given as float, will just use floor(ra_deg).
            If given as None, filename will have a random string instead.
            (that means each source will have its own file).
            The default is None, but it is highly recommended to give
            the RA of the source when saving.
        ra_minute : int, optional
            The integer minute of the right ascension of the source.
            If given as float, will just use floor(ra_minute).
            if given as None, will only split sources into integer
            degree filenames (default).
        ra_second : int, optional
            The integer second of the right ascension of the source.
            If given as float, will just use floor(ra_second).
            if given as None, will only split sources into integer
            degree and possibly minute filenames (default).

        """
        if hasattr(self, "raw_data_filename") and self.raw_data_filename is not None:
            self.filename, _ = os.path.splitext(self.raw_data_filename)
        else:
            if source_name is None:
                source_name = self.source_name
            if source_name is None:
                source_name = self.random_string()
            # need to make up a file name in a consistent way
            if ra_second is not None and (ra_deg is None or ra_minute is None):
                raise ValueError(
                    "If ra_second is given, ra_deg and ra_minute must also be given"
                )
            if ra_minute is not None and ra_deg is None:
                raise ValueError("If ra_minute is given, ra_deg must also be given")

            if ra_deg is not None:
                ra = int(ra_deg)
                binning = f"RA{ra:03d}"

                if ra_minute is not None:
                    ra = int(ra_minute)
                    binning += f"d{ra:02d}m"

                    if ra_second is not None:
                        ra = int(ra_second)
                        binning += f"{ra:02d}s"

            else:
                binning = self.random_string(15)

            # add prefix using the type of data and observatory
            obs = self.observatory.upper() if self.observatory else "UNKNOWN_OBS"
            data_type = self.type if self.type is not None else "data"
            self.filename = os.path.join(binning, f"{obs}_{data_type}_{source_name}")

        # check if need to add reduced/processed
        if isinstance(self, Lightcurve):
            if hasattr(self, "was_processed") and self.was_processed:
                self.filename += "_processed"
            else:
                self.filename += "_reduced"

        # add extension
        self.filename += self.guess_extension()

    def invent_filekey(self, source_name=None, prefix=None, suffix=None):
        """
        Make an in-file key string to save the data into.
        This is used for e.g., HDF5 group names for each
        individual source's data.
        If source name is given as string / bytes, will use that
        as the key. If no source is given,
        will use a random 8 character string.

        The prefix and suffix can be used to add additional
        strings to the start or end of the key.

        Parameters
        ----------
        source_name: str or int, optional
            Name or number of the source.
        prefix: str, optional
            Add this string before the source name key.
        suffix: str, optional
            Add this string after the source name key.

        Returns
        -------
        str
            The key to use for the data in the file.
        """
        if source_name is None:
            source_name = self.source_name

        if source_name is not None:
            if isinstance(source_name, bytes):
                source_name = source_name.decode("utf-8")

            if isinstance(source_name, str):
                self.filekey = source_name
            else:
                raise TypeError("source name must be a string")
        else:
            self.filekey = self.random_string(8)

        # add the type of data
        self.filekey = f"{self.type}_{self.filekey}"

        if prefix:
            if prefix.endswith("_"):  # remove trailing underscore
                prefix = prefix[:-1]
            self.filekey = f"{prefix}_{self.filekey}"
        if suffix:
            if suffix.startswith("_"):  # remove leading underscore
                suffix = suffix[1:]
            self.filekey = f"{self.filekey}_{suffix}"

    def save(
        self,
        overwrite=None,
        source_name=None,
        ra_deg=None,
        ra_minute=None,
        ra_second=None,
        key_prefix=None,
        key_suffix=None,
    ):
        """
        Save the data to disk.

        Parameters
        ----------
        overwrite: bool
            If True, overwrite the file if it already exists.
            If False, raise an error if the file already exists.
            If None (default), use the "overwrite" attribute of the object.
        source_name: str, optional
            Name of the source to save the data for.
            If not given, will use the source attached to
            this object to get the name (if it exists).
            If not found, will use a random string for
            the file key.
        ra_deg: int, optional
            The integer degree of the right ascension of the source.
            Used to determine the filename such that multiple sources
            are grouped into a single file.
            If given as float, will just use floor(ra_deg).
            If given as None, filename will have a random string instead.
            (that means each source will have its own file).
            The default is None, but it is highly recommended to give
            the RA of the source when saving.
        ra_minute: int, optional
            The integer minute of the right ascension of the source.
            If given as float, will just use floor(ra_minute).
            if given as None, will only split sources into integer
            degree filenames (default).
        ra_second: int, optional
            The integer second of the right ascension of the source.
            If given as float, will just use floor(ra_second).
            if given as None, will only split sources into integer
            degree and possibly minute filenames (default).
        key_prefix: str, optional
            Add this string before the internal file key
            (which is the source name or a random string).
        key_suffix: str, optional
            Add this string after the internal file key
            (which is the source name or a random string).

        """
        if self._data is None:
            raise ValueError("No data to save!")

        if ra_deg is None:
            if self.source is not None:
                ra_deg = self.source.ra

        # if no filename/key are given, make them up
        if self.filename is None:
            self.invent_filename(
                source_name=source_name,
                ra_deg=ra_deg,
                ra_minute=ra_minute,
                ra_second=ra_second,
            )

        # for any of the formats where we need an in-file key:
        if self.filekey is None and self.format in ("hdf5",):
            self.invent_filekey(
                source_name=source_name, prefix=key_prefix, suffix=key_suffix
            )

        if overwrite is None:
            overwrite = self.overwrite

        # make a path if missing
        path = os.path.dirname(self.get_fullname())
        if not os.path.isdir(path):
            os.makedirs(path)

        # specific format save functions
        if self.format == "hdf5":
            self.save_hdf5(overwrite)
        elif self.format == "fits":
            self.save_fits(overwrite)
        elif self.format == "csv":
            self.save_csv(overwrite)
        elif self.format == "json":
            self.save_json(overwrite)
        elif self.format == "netcdf":
            self.save_netcdf(overwrite)
        else:
            raise ValueError(f"Unknown format {self.format}")

    def save_hdf5(self, overwrite):
        with warnings.catch_warnings():
            warnings.simplefilter("ignore", NaturalNameWarning)
            if isinstance(self._data, xr.Dataset):
                # TODO: check if key already exists!
                self.data.to_hdf(
                    self.get_fullname(), key=self.filekey
                )  # this actually works??
            elif isinstance(self._data, pd.DataFrame):
                with pd.HDFStore(self.get_fullname()) as store:
                    if self.filekey in store:
                        if overwrite:
                            store.remove(self.filekey)
                        else:
                            raise ValueError(
                                f"Key {self.filekey} already exists in file {self.get_fullname()}"
                            )

                    store.put(self.filekey, self.data)
                    if self.altdata:
                        altdata_to_write = self.altdata
                    else:
                        altdata_to_write = {}
                    store.get_storer(self.filekey).attrs["altdata"] = altdata_to_write

            elif isinstance(self._data, np.ndarray):
                with h5py.File(self.get_fullname(), "w") as f:
                    f.create_dataset(self.filekey, data=self.data)
                    if self.altdata:
                        for k, v in self.altdata.items():
                            f[self.filekey].attrs[k] = v
            else:
                raise ValueError(f"Unknown data type {type(self._data)}")

    def save_fits(self, overwrite):
        pass

    def save_csv(self, overwrite):
        pass

    def save_json(self, overwrite):
        pass

    def save_netcdf(self, overwrite):
        pass

    def delete_data_from_disk(self, remove_folders=True):
        """
        Delete the data from disk, if it exists.
        If the format is hdf5, will delete the key from the file.
        If there are no more keys in the file, will delete the file.

        Parameters
        ----------
        remove_folders: bool
            If True, will remove any folders that were created
            by this object, if they are empty.
        """
        if self.check_file_exists():
            need_to_delete = False
            if self.format == "hdf5":
                with pd.HDFStore(self.get_fullname()) as store:
                    if self.filekey in store:
                        store.remove(self.filekey)
                    if len(store.keys()) == 0:
                        need_to_delete = True

            elif self.format in ("csv", "json"):
                need_to_delete = True
            else:
                raise ValueError(f"Unknown format {self.format}")

            if need_to_delete:
                os.remove(self.get_fullname())

                # delete the folder if empty
                if remove_folders:
                    path = os.path.dirname(self.get_fullname())
                    if len(os.listdir(path)) == 0:
                        os.rmdir(path)

    def find_colmap(self):
        """
        Calculate the column map for the data.
        Locates column names in the data that
        correspond to standardized column names.
        This mapping can be used to access data
        columns with weird, observatory specific
        naming conventions, using a uniform dict.
        E.g., ZTF uses "filtercode", but it would
        be accessed using colmap['filter'].
        """
        if isinstance(self._data, pd.DataFrame):
            columns = self._data.columns
        # other datatypes will call this differently...
        # TODO: get the columns for other data types

        for c in columns:  # timestamps
            if simplify(c) in ("jd", "juliandate"):
                self.time_info["format"] = "mjd"
                offset = get_time_offset(c)  # e.g., JD-12345000
                self.time_info["to datetime"] = lambda t: Time(
                    t - offset, format="jd", scale="utc"
                ).datetime
                self.time_info["to mjd"] = lambda t: Time(
                    t - offset, format="jd", scale="utc"
                ).mjd
                self.time_info["offset"] = offset
                self.colmap["time"] = c
                break
            elif simplify(c) in ("mjd",):
                self.time_info["format"] = "mjd"
                offset = get_time_offset(c)  # e.g., MJD-12345000
                self.time_info["to datetime"] = lambda t: Time(
                    t - offset, format="mjd", scale="utc"
                ).datetime
                self.time_info["to mjd"] = lambda t: t + offset
                self.time_info["offset"] = offset
                self.colmap["time"] = c
                break
            elif simplify(c) in ("bjd",):
                self.time_info["format"] = "bjd"
                offset = get_time_offset(c)  # e.g., BJD-12345000
                # TODO: must add some conversion between JD and BJD
                #  e.g., https://mail.python.org/pipermail/astropy/2014-April/002844.html
                self.time_info["to datetime"] = lambda t: Time(
                    t - offset, format="jd", scale="utc"
                ).datetime
                self.time_info["to mjd"] = lambda t: Time(
                    t - offset, format="jd", scale="utc"
                ).mjd
                self.time_info["offset"] = offset
                self.colmap["time"] = c
                break
            elif simplify(c) in ("time", "datetime") and isinstance(
                self._data[c][0], (str, bytes)
            ):
                if "T" in self._data[c][0]:
                    self.time_info["format"] = "isot"
                    self.time_info["to datetime"] = lambda t: Time(
                        t, format="isot", scale="utc"
                    ).datetime
                    self.time_info["to mjd"] = lambda t: Time(
                        t, format="isot", scale="utc"
                    ).mjd
                else:
                    self.time_info["format"] = "iso"
                    self.time_info["to datetime"] = lambda t: Time(
                        t, format="iso", scale="utc"
                    ).datetime
                    self.time_info["to mjd"] = lambda t: Time(
                        t, format="iso", scale="utc"
                    ).mjd
                self.time_info["offset"] = 0
                self.colmap["time"] = c
                break
            elif simplify(c) == ("time", "unix", "timestamp"):
                self.time_info["format"] = "unix"
                offset = get_time_offset(c)  # e.g., Unix-12345000
                self.time_info["to datetime"] = lambda t: Time(
                    t - offset, format="unix", scale="utc"
                ).datetime
                self.time_info["to mjd"] = lambda t: Time(
                    t - offset, format="unix", scale="utc"
                ).mjd
                self.time_info["offset"] = offset
                self.colmap["time"] = c
                break

        for c in columns:  # exposure time
            if simplify(c) in ("exptime", "exposuretime"):
                self.colmap["exptime"] = c
                break

        for c in columns:  # right ascension
            if simplify(c) in ("ra", "rightascension"):
                self.colmap["ra"] = c
                break

        for c in columns:  # declination
            if simplify(c) in ("dec", "declination"):
                self.colmap["dec"] = c
                break

        for c in columns:  # magnitude
            if simplify(c) in ("mag", "magnitude"):
                self.colmap["mag"] = c
                break

        for c in columns:  # magnitude error
            if simplify(c) in ("magerr", "magerr", "magerror"):
                self.colmap["magerr"] = c
                break

        for c in columns:  # fluxes
            if simplify(c) in ("flux", "fluxe", "count"):
                self.colmap["flux"] = c
                break

        for c in columns:  # flux errors
            if simplify(c) in ("fluxerr", "fluxerror", "counterr", "counterror"):
                self.colmap["fluxerr"] = c
                break

        for c in columns:  # filter
            if simplify(c) in ("filt", "filter", "filtername", "filtercode"):
                self.colmap["filter"] = c
                break

        for c in columns:  # bad data flags
            if simplify(c) in ("flag", "catflag", "baddata"):
                self.colmap["flag"] = c
                break

    def calc_times(self):
        """
        Calculate datetimes and MJDs for each epoch,
        based on the conversions found in self.time_info.
        These values are calculated once when the data
        is loaded from disk or given as input,
        but are not saved in the DB or on disk.
        """
        if len(self._data) == 0:
            return
        self.times = self.time_info["to datetime"](self._data[self.colmap["time"]])
        self.time_start = min(self.times)
        self.time_end = max(self.times)

        self.mjds = self.time_info["to mjd"](self._data[self.colmap["time"]])

    def plot(self, ax=None, **kwargs):
        """
        Plot the data, depending on its type
        """
        if self.type == "photometry":
            return self.plot_photometry(ax=ax, **kwargs)
        elif self.type == "spectrum":
            return self.plot_spectrum(ax=ax, **kwargs)
        elif self.type == "image":
            return self.plot_image(ax=ax, **kwargs)
        elif self.type == "cutouts":
            return self.plot_cutouts(ax=ax, **kwargs)
        else:
            pass  # should this be an error?

    def plot_photometry(
        self, ttype="mjd", ftype="mag", use_phot_zp=False, ax=None, **kwargs
    ):
        """
        Plot the photometry data.

        Parameters
        ----------
        ttype : str
            Type of time to plot. Options are:
            - "mjd": Modified Julian Date
            - "times": dates in YYYY-MM-DD format
        ftype: str
            Type of flux to plot. Options are:
            - "mag": Magnitude
            - "flux": Flux
        use_phot_zp : bool
            If True, use the photometric zero point (PHOT_ZP) to show fluxes.
            If false, use the fluxes as-is. If fluxes are not given,
            will default to using the PHOT_ZP.
            Only used when ftype="flux".
        ax: matplotlib.axes.Axes
            Axis to plot on. If None, a new figure is created.
        kwargs: dict
            Any additional keyword arguments are passed to matplotlib.
        """

        if ax is None:
            fig, ax = plt.subplots()
        if ttype == "times":
            t = self.times
        elif ttype == "mjd":
            t = self.mjds
        else:
            raise ValueError('ttype must be either "times" or "mjd"')

        if ftype == "mag":
            if "mag" in self.colmap:
                m = self.data[self.colmap["mag"]]
            else:  # short circuit if no data
                return ax
        elif ftype == "flux":
            if not use_phot_zp and "flux" in self.colmap:
                m = self.data[self.colmap["flux"]] if "flux" in self.colmap else None
            elif "mag" in self.colmap:
                m = 10 ** (-0.4 * (self.data[self.colmap["mag"]] - PHOT_ZP))
            else:  # short circuit if no data
                return ax
        else:
            raise ValueError('ftype must be either "mag" or "flux"')

        ax.plot(t, m, ".k", **kwargs, zorder=2)

        bad_idx = self.data[self.colmap["flag"]] > 0
        ax.plot(t[bad_idx], m[bad_idx], "xk", **kwargs, zorder=2)

        # add labels like "MJD" and "mag" to axes
        self.axis_labels(ax, ttype=ttype, ftype=ftype)  # TODO: add font_size

        return ax

    @staticmethod
    def axis_labels(ax, ttype, ftype, font_size=12):
        if ttype == "times":
            # ax.set_xlabel("Time", fontsize=font_size) # don't need label on dates?
            formatter = mdates.DateFormatter("%Y-%m-%d")
            ax.xaxis.set_major_formatter(formatter)
            locator = mdates.AutoDateLocator()
            ax.xaxis.set_major_locator(locator)
            for tick in ax.get_xticklabels():
                tick.set_rotation(-45)
        elif ttype == "mjd":
            ax.set_xlabel("MJD", fontsize=font_size)
        plt.xticks(fontsize=font_size - 4)

        # labels for flux/mag axis
        if ftype == "mag":
            ax.set_ylabel("Magnitude", fontsize=font_size)
        elif ftype == "flux":
            ax.set_ylabel("Flux", fontsize=font_size)
        plt.yticks(fontsize=font_size - 4)

    def plot_spectrum(self, ax=None, **kwargs):
        pass

    def plot_image(self, ax=None, **kwargs):
        pass

    def plot_cutouts(self, ax=None, **kwargs):
        pass

    @property
    def is_data_loaded(self):
        return self._data is not None

    @property
    def data(self):
        if self._data is None and self.autoload and self.filename is not None:
            self.load()
        return self._data

    @data.setter
    def data(self, data):
        if not isinstance(data, (np.ndarray, pd.DataFrame, xr.Dataset)):
            raise ValueError(
                "Data must be a numpy array, "
                "pandas DataFrame, or xarray Dataset, "
                f"not {type(data)}"
            )

        self._data = data
        self.find_colmap()

        # remove rows with nan timestamps
        if len(self._data.index) > 0 and "time" in self.colmap:
            self._data = data[~np.isnan(data[self.colmap["time"]])]

        self.shape = self._data.shape
        self.number = len(self._data)  # for imaging data this would be different?
        self.size = self.calc_size()
        self.format = self.guess_format()
        self.calc_times()

    @property
    def times(self):
        if self._data is None and self.autoload and self.filename is not None:
            self.load()
        if self._times is None:
            self.calc_times()
        return self._times

    @times.setter
    def times(self, value):
        self._times = value

    @property
    def mjds(self):
        if self._data is None and self.autoload and self.filename is not None:
            self.load()
        if self._mjds is None:
            self.calc_times()
        return self._mjds

    @mjds.setter
    def mjds(self, value):
        self._mjds = value

    @classmethod
    def backref_name(cls):
        if cls.__name__ == "RawPhotometry":
            return "raw_photometry"
        elif cls.__name__ == "LightCurve":
            return "lightcurves"

    # automatically copy these values
    # when reducing one dataset into another
    # (only copy if all parent datasets have
    # the same value)
    default_copy_attributes = [
        "series_identifier",
        "series_object",
        "autoload",
        "autosave",
        "overwrite",
        "public",
        "observatory",
        "cfg_hash",
        "folder",
    ]

    # automatically update the dictionaries
    # from all parent datasets into a new
    # dictionary in the child dataset(s)
    default_update_attributes = ["altdata"]


# TODO: Do we want to split this off into a separate file?
class RawPhotometry(DatasetMixin, Base):

    __tablename__ = "raw_photometry"

    source_name = sa.Column(
        sa.String,
        nullable=False,
        index=True,
        doc="Name of the source for which this observation was taken",
    )

    __table_args__ = (
        UniqueConstraint("source_name", "observatory", name="_source_name_obs_name_uc"),
    )

    def __init__(self, **kwargs):
        """
        This class is used to store raw photometric data,
        that should probably need to be reduced into more
        manageable forms (saved using other subclasses).

        Parameters are the same as in as the __init__ of the Dataset class.

        """
        DatasetMixin.__init__(self, **kwargs)

    def __repr__(self):
        string = f"{self.__class__.__name__}(type={self.type}"

        if self.source_name is not None:
            string += f", source={self.source_name}"

        if self.observatory:
            string += f" ({self.observatory.upper()})"

        string += f", epochs={self.number}"
        string += f", file: {self.filename}"

        if self.filekey:
            string += f" (key: {self.filekey})"

        string += ")"

        return string

    @property
    def type(self):
        return "photometry"

    def make_random_photometry(
        self,
        number=100,
        mag_min=15,
        mag_max=20,
        magerr_min=0.05,
        magerr_max=0.2,
        mjd_min=57000,
        mjd_max=58000,
        oid_min=0,
        oid_max=5,
        filters=["g", "r", "i"],
        exptime=30,
        ra=None,
        ra_scatter=0.001,
        dec=None,
        dec_scatter=0.001,
    ):
        """
        Make a random photometry dataset,
        with randomly generated mjds, mags, magerrs, filters, and object ids.

        Parameters
        ----------
        number: int
            Number of observations to generate
        mag_min: float
            Minimum (brightest) magnitude to generate
        mag_max: float
            Maximum (faintest) magnitude to generate
        magerr_min: float
            Minimum magnitude error to generate
        magerr_max: float
            Maximum magnitude error to generate
        mjd_min: float
            Minimum MJD to generate
        mjd_max: float
            Maximum MJD to generate
        oid_min: int
            Minimum object id to generate
        oid_max: int
            Maximum object id to generate
        filters: list of str
            List of filters to generate
        exptime: float, optional
            Exposure time to generate
            If not given, the photometry points
            will not have an exposure time column.
        ra: float, optional
            Right ascension to generate the photometry around.
            If None, will randomly choose a point in the sky.
            Should be given in degrees!
        ra_scatter: float
            Scatter in right ascension to generate the photometry around.
            Should be given in degrees!
        dec: float, optional
            Declination to generate the photometry around.
            If None, will randomly choose a point in the sky.
            Should be given in degrees!
        dec_scatter: float
            Scatter in declination to generate the photometry around.
            Should be given in degrees!

        Returns
        -------

        """

        if not isinstance(filters, list):
            raise ValueError("filters must be a list of strings")

        mean_mag = np.random.uniform(mag_min, mag_max)
        filt = np.random.choice(filters, number)
        mjd = np.random.uniform(mjd_min, mjd_max, number)
        mag_err = np.random.uniform(magerr_min, magerr_max, number)
        mag = np.array([np.random.normal(mean_mag, err) for err in mag_err])
        oid = np.random.randint(oid_min, oid_max, number)
        test_data = dict(mjd=mjd, mag=mag, mag_err=mag_err, filter=filt, oid=oid)
        df = pd.DataFrame(test_data)
        if ra is None:
            ra = np.random.uniform(0, 360)
        if dec is None:
            dec = np.random.uniform(-90, 90)

        df["ra"] = ra + np.random.normal(0, ra_scatter, number)
        df["dec"] = dec + np.random.normal(0, dec_scatter, number)

        if exptime:
            df["exptime"] = exptime

        self.data = df


class Lightcurve(DatasetMixin, Base):

    __tablename__ = "lightcurves"

<<<<<<< HEAD
    # __table_args__ = (
    #     UniqueConstraint("source_id", "observatory", "series_number", "simulation_number", "was_processed", "cfg_hash", name="_lightcurve_uc"),
    # )
=======
    __table_args__ = (
        UniqueConstraint(
            "source_name",
            "observatory",
            "series_number",
            "simulation_number",
            "was_processed",
            "cfg_hash",
            name="_lightcurve_uc",
        ),
    )

>>>>>>> 90a0d483
    if True:  # put all the column definitions in one block
        # source_id = sa.Column(
        #     sa.Integer,
        #     sa.ForeignKey("sources.id", ondelete="CASCADE"),
        #     nullable=False,
        #     index=True,
        #     doc="ID of the source this dataset is associated with",
        # )
        #
        # source = orm.relationship(
        #     "Source",
        #     doc="Source associated with this lightcurve dataset",
        #     cascade="all",
        #     foreign_keys="Lightcurve.source_id",
        # )
        #
        # source_name = association_proxy("source", "name")

        project = sa.Column(
            sa.String,
            nullable=False,
            index=True,
            doc="Project this lightcurve is associated with",
        )

        cfg_hash = sa.Column(
            sa.String,
            nullable=False,
            index=True,
            default="",
            doc="Hash of the configuration used to generate this object."
            "(leave empty if not using version control)",
        )

        raw_data_id = sa.Column(
            sa.Integer,
            sa.ForeignKey("raw_photometry.id", ondelete="CASCADE"),
            index=True,
            doc="ID of the raw dataset that was used "
            "to produce this reduced dataset.",
        )

        raw_data_filename = sa.Column(
            sa.String,
            nullable=True,
            index=True,
            doc="Filename of the raw dataset that "
            "was used to produce this reduced dataset.",
        )

        series_number = sa.Column(
            sa.Integer,
            nullable=False,
            default=1,
            index=True,
            doc="Serial number for this reduced dataset, "
            "numbering it out of all reduced datasets "
            "produced from the same raw data.",
        )

        series_total = sa.Column(
            sa.Integer,
            nullable=False,
            default=1,
            index=True,
            doc="Total number of reduced datasets, produced from the same raw data.",
        )

        simulation_number = sa.Column(
            sa.Integer,
            nullable=True,
            index=False,
            doc="Serial number for this reduced and simulated lightcurve. "
            "For each reduced lightcurve can have multiple simulated ones. "
            "This keeps track of the injection number for each reduced lightcurve.",
        )

        simulation_total = sa.Column(
            sa.Integer,
            nullable=True,
            index=False,
            doc="Total number of simulated lightcurves made "
            "for each reduced lightcurve. ",
        )

        num_good = sa.Column(
            sa.Integer,
            nullable=False,
            index=True,
            doc="Number of good points in the lightcurve.",
        )

        flux_mean = sa.Column(
            sa.Float,
            nullable=True,
            index=True,
            doc="Mean flux of the dataset",
        )

        @property
        def mag_mean(self):
            if self.flux_mean is None:
                return None
            return -2.5 * np.log10(self.flux_mean) + PHOT_ZP

        flux_rms = sa.Column(
            sa.Float,
            nullable=True,
            index=True,
            doc="Mean flux scatter of the dataset",
        )

        @property
        def mag_rms(self):
            if self.flux_mean and self.flux_rms is not None:
                return self.flux_rms / self.flux_mean / LOG_BASES
            else:
                return None

        flux_mean_robust = sa.Column(
            sa.Float,
            nullable=True,
            index=True,
            doc="Robust mean flux of the dataset" "calculated using sigma clipping",
        )

        @property
        def mag_mean_robust(self):
            if self.flux_mean_robust is None:
                return None
            return -2.5 * np.log10(self.flux_mean_robust) + PHOT_ZP

        flux_rms_robust = sa.Column(
            sa.Float,
            nullable=True,
            index=True,
            doc="Robust mean flux scatter of the dataset"
            "calculated using sigma clipping",
        )

        @property
        def mag_rms_robust(self):
            if self.flux_mean_robust and self.flux_rms_robust is not None:
                return self.flux_rms_robust / self.flux_mean_robust / LOG_BASES
            else:
                return None

        flux_max = sa.Column(
            sa.Float,
            nullable=True,
            index=True,
            doc="Maximum flux of the dataset",
        )

        @property
        def mag_min(self):
            if self.flux_max is None:
                return None
            return -2.5 * np.log10(self.flux_max) + PHOT_ZP

        flux_min = sa.Column(
            sa.Float,
            nullable=True,
            index=True,
            doc="Minimum flux of the dataset",
        )

        @property
        def mag_max(self):
            if self.flux_min is None:
                return None
            return -2.5 * np.log10(self.flux_min) + PHOT_ZP

        snr_max = sa.Column(
            sa.Float,
            nullable=True,
            index=True,
            doc="Maximum S/N of the dataset",
        )

        snr_min = sa.Column(
            sa.Float,
            nullable=True,
            index=True,
            doc="Minimum S/N of the dataset",
        )

        filter = sa.Column(
            sa.String,
            nullable=False,
            index=True,
            doc="Filter used to acquire this dataset",
        )

        exp_time = sa.Column(
            sa.Float,
            nullable=False,
            doc="Median exposure time of each frame, in seconds.",
        )
        frame_rate = sa.Column(
            sa.Float,
            nullable=True,
            doc="Median frame rate (frequency) of exposures in Hz.",
        )
        is_uniformly_sampled = sa.Column(
            sa.Boolean,
            nullable=False,
            default=False,
            doc="Is the dataset sampled uniformly in time?",
        )

        was_processed = sa.Column(
            sa.Boolean,
            nullable=False,
            default=False,
            index=True,
            doc="True when lightcurve has been processed/analyzed "
            "and has quality cuts and S/N applied.",
        )

        is_simulated = sa.Column(
            sa.Boolean,
            nullable=False,
            default=False,
            index=True,
            doc="True when lightcurve is simulated "
            "(or when injected with simulated events).",
        )

    def __init__(self, data=None, **kwargs):
        """
        This class keeps a set of photometric measurements
        for a source, after performing some data reduction.
        The data can be stored in memory as a pandas DataFrame,
        an xarray Dataset, or a numpy array.
        On disk, the reduced data can be stored in a CSV file,
        a NetCDF file, or an HDF5 file.

        Each raw dataset can be associated with zero or more
        reduced datasets, and the data itself can be loaded
        from file when needed.

        Parameters are the same as the __init__ of the Dataset class.

        """
        if isinstance(data, (pd.DataFrame, xr.Dataset, np.ndarray)):
            kwargs["data"] = data
        if isinstance(data, Lightcurve):
            other = data
            for k, v in other.__dict__.items():
                if k in [
                    "_sa_instance_state",
                    "data",
                    "id",
                    "_filename",
                    "filename",
                    "_filekey",
                    "filekey",
                ]:
                    continue

                if hasattr(v, "_sa_instance_state"):
                    # don't deep copy a SA managed object!
                    setattr(self, k, v)
                    continue

                setattr(self, k, deepcopy(v))

            return

        if "data" not in kwargs:
            raise ValueError("Lightcurve must be initialized with data")

        self.filtmap = None  # get this as possible argument
        DatasetMixin.__init__(self, **kwargs)

        try:
            fcol = self.colmap["filter"]  # shorthand

            # replace the filter name with a more specific one
            if "filtmap" in kwargs and kwargs["filtmap"] is not None:
                if isinstance(kwargs["filtmap"], dict):

                    def filter_mapping(filt):
                        return kwargs["filtmap"].get(filt, filt)

                elif isinstance(kwargs["filtmap"], str):

                    def filter_mapping(filt):
                        new_filt = kwargs["filtmap"]
                        if self.observatory:
                            new_filt = new_filt.replace(
                                "<observatory>", self.observatory
                            )
                        return new_filt.replace("<filter>", filt)

                self.data.loc[:, fcol] = self.data.loc[:, fcol].map(filter_mapping)

            filters = self.data[fcol].values
            if not all([f == filters[0] for f in filters]):
                raise ValueError("All filters must be the same for a Lightcurve")
            self.filter = filters[0]

            # sort the data by time it was recorded
            if isinstance(self.data, pd.DataFrame):
                self.data = self.data.sort_values([self.colmap["time"]], inplace=False)
                self.data.reset_index(drop=True, inplace=True)

            # get flux from mag or vice-versa
            self.calc_mag_flux()

            # make sure keys in altdata are standardized
            self.translate_altdata()

            # find exposure time, frame rate, uniformity
            self.find_cadence()

            # get averages and standard deviations
            self.calc_stats()

            # get the signal-to-noise ratio
            self.calc_snr()

            # get the peak flux and S/N
            self.calc_best()

            # remove columns we don't use
            self.drop_and_rename_columns()

        except Exception:
            # if construction fails, don't want to leave
            # this object attached to the raw data object
            self.raw_data = None
            self.raw_data_id = None
            raise

    def __repr__(self):
        string = []
        string.append(
            f"{self.__class__.__name__}("
            f"id={self.id}, "
            f"source={self.source_name}, "
            f"epochs={self.number}"
        )
        if self.was_processed:
            string.append("processed")
            if self.is_simulated:
                string[-1] += " (sim)"
        else:
            string.append("reduced")

        if self.observatory:
            string.append(self.observatory.upper())
        if self.mag_mean_robust is not None and self.mag_rms_robust is not None:
            string.append(
                f"mag[{self.filter}]={self.mag_mean_robust:.2f}\u00B1{self.mag_rms_robust:.2f}"
            )
        string.append(f"file: {self.filename}")

        if self.filekey:
            string.append(f"key: {self.filekey}")
        string = ", ".join(string)
        string += ")"

        return string

    @property
    def type(self):
        return "photometry"

    # overload the DatasetMixin method
    def invent_filekey(self, source_name=None, prefix=None, suffix=None):
        DatasetMixin.invent_filekey(self, source_name, prefix, suffix)

        number = self.series_number if self.series_number else 1
        total = self.series_total if self.series_total else 1

        if not self.was_processed:  # reduced (unprocessed) data
            self.filekey += f"_reduction_{number:02d}_of_{total:02d}"
        else:  # processed lightcurve
            self.filekey += f"_processed_{number:02d}_of_{total:02d}"

        if self.is_simulated:
            self.filekey += f"_simulated_{self.simulation_number:02d}_of_{self.simulation_total:02d}"

    def translate_altdata(self):
        """
        Change the column names given in altdata
        to conform to internal naming convention.
        E.g., change an entry for "exposure_time"
        to one named "exptime".
        """

        if self.altdata is None:
            return

        for key, value in self.altdata.items():
            if simplify(key) in ("exposure_time"):
                self.altdata["exptime"] = value
                del self.altdata[key]

    def calc_mag_flux(self):
        """
        Calculate the flux from the magnitude,
        or the magnitude from the flux
        (if both are given, do nothing).
        This also updates the colmap.

        """
        # make sure there is some photometric data available
        if "mag" not in self.colmap and "flux" not in self.colmap:
            raise ValueError("No magnitude or flux column found in data.")

        # calculate the fluxes from the magnitudes
        if "mag" in self.colmap and "flux" not in self.colmap:
            mags = self.data[self.colmap["mag"]]
            fluxes = 10 ** ((-mags + PHOT_ZP) / 2.5)
            self.data["flux"] = fluxes
            self.colmap["flux"] = "flux"

            # what about the errors?
            if "magerr" in self.colmap:
                magerr = self.data[self.colmap["magerr"]]
                self.data["fluxerr"] = fluxes * magerr * LOG_BASES
                self.colmap["fluxerr"] = "fluxerr"

        # calculate the magnitudes from the fluxes
        if "mag" not in self.colmap and "flux" in self.colmap:
            fluxes = self.data[self.colmap["flux"]]
            # calculate the magnitudes from the fluxes
            good_points = np.logical_and(np.invert(np.isnan(fluxes)), fluxes > 0)
            mags = -2.5 * np.log10(fluxes, where=good_points) + PHOT_ZP
            mags[np.invert(good_points)] = np.nan
            self.data[self.colmap["mag"]] = mags
            self.colmap["mag"] = "mag"

            # what about the errors?
            if "fluxerr" in self.colmap:
                fluxerr = self.data[self.colmap["fluxerr"]]
                magerr = fluxerr / fluxes / LOG_BASES
                magerr[np.invert(good_points)] = np.nan
                self.data["magerr"] = magerr
                self.colmap["magerr"] = "magerr"

    def find_cadence(self):
        """
        Find the exposure time and frame rate of the data.
        """
        if "exptime" in self.colmap:
            self.exp_time = np.median(self.data[self.colmap["exptime"]])
        elif self.altdata:

            keys = ["exp_time", "exptime", "exposure_time", "exposuretime"]
            for key in keys:
                if key in self.altdata:
                    self.exp_time = self.altdata[key]
                    break

        if self.exp_time is None:
            raise ValueError("No exposure time found in data or altdata.")

        if len(self.times) > 1:
            dt = np.diff(self.times.astype(np.datetime64))
            dt = dt.astype(np.int64) / 1e6  # convert microseconds to seconds
            self.frame_rate = 1 / np.nanmedian(dt)

            # check the relative amplitude of the time difference
            # between measurements.
            dt_amp = np.quantile(dt, 0.95) - np.quantile(dt, 0.05)
            dt_amp *= self.frame_rate  # divide by median(dt)
            self.is_uniformly_sampled = dt_amp < UNIFORMITY_THRESHOLD

    def calc_stats(self):
        """
        Calculate summary statistics on this lightcurve.
        """
        fluxes = self.data[self.colmap["flux"]]

        if "flag" in self.colmap:
            flags = self.data[self.colmap["flag"]].values.astype(bool)
            fluxes = fluxes[np.invert(flags)]

        self.flux_mean = np.nanmean(fluxes) if len(fluxes) else None
        self.flux_rms = np.nanstd(fluxes) if len(fluxes) else None

        # robust statistics
        self.flux_mean_robust, self.flux_rms_robust = self.sigma_clipping(fluxes)

        # only count the good points
        self.num_good = len(fluxes)
        # additional statistics like first/last detected?

    @staticmethod
    def sigma_clipping(input_values, iterations=3, sigma=3.0):
        """
        Calculate a robust estimate of the mean and scatter
        of the values given to it, using a few iterations
        of finding the median and standard deviation from it,
        and removing any outliers more than "sigma" times
        from that median.
        If the number of samples is less than 5,
        the function returns the nanmedian and nanstd of
        those values without removing outliers.

        Parameters
        ----------
        input_values: one dimensional array of floats
            The input values, either magnitudes or fluxes.
        iterations: int scalar
            Maximum number of iterations to use to remove
            outliers. If no outliers are found, the loop
            is cut short. Default is 3.
        sigma: float scalar
            How many times the standard deviation should
            a measurement fall from the median value,
            to be considered an outlier.
            Default is 3.0.

        Returns
        -------
        2-tuple of floats
            get the median and scatter (RMS) of the distribution,
            without including outliers.
        """

        if len(input_values) == 0:
            return None, None

        if len(input_values) < 5:
            return np.nanmedian(input_values), np.nanstd(input_values)

        values = input_values.copy()

        mean_value = np.nanmedian(values)
        scatter = np.nanstd(values)
        num_values_prev = np.sum(np.isnan(values) == 0)

        for i in range(iterations):
            # remove outliers
            values[abs(values - mean_value) / scatter > sigma] = np.nan

            num_values = np.sum(np.isnan(values) == 0)

            # check if there are no new outliers removed this iteration
            # OR don't proceed with too few data points
            if num_values_prev == num_values or num_values < 5:
                break

            num_values_prev = num_values
            mean_value = np.nanmedian(values)
            scatter = np.nanstd(values)

        return mean_value, scatter

    def calc_snr(self):
        fluxes = self.data[self.colmap["flux"]]
        fluxerrs = self.data[self.colmap["fluxerr"]]
        if self.flux_rms_robust:
            worst_err = np.maximum(self.flux_rms_robust, fluxerrs)
        else:
            worst_err = fluxerrs

        self.data["snr"] = (fluxes - self.flux_mean_robust) / worst_err
        self.colmap["snr"] = "snr"

    def calc_best(self):
        """
        Find some minimal/maximal S/N values
        and other similar properties on the data.
        """

        snr = self.data[self.colmap["snr"]]
        flux = self.data[self.colmap["flux"]]

        if "flag" in self.colmap:
            flags = self.data[self.colmap["flag"]].values.astype(bool)
            snr = snr[np.invert(flags)]
            flux = flux[np.invert(flags)]

        if len(snr) > 0:
            self.snr_max = np.nanmax(snr)
            self.snr_min = np.nanmin(snr)
            self.flux_max = np.nanmax(flux)
            self.flux_min = np.nanmin(flux)

    def drop_and_rename_columns(self):
        """
        Remove from the underying data the
        unused columns (those not defined in
        the colmap) and then rename them to match
        the names in the colmap (e.g., filtercode-> filter).

        This also changes the colmap so it has all
        the new column names (it becomes an identity map),
        to enable backward compatibility with methods that
        need to access the data in its original form.

        It also adds a column named "mjd" for convenience.
        """
        inv_colmap = {v: k for k, v in self.colmap.items()}
        new_cols = list(inv_colmap.keys())
        if isinstance(self.data, pd.DataFrame):
            self.data = self.data[new_cols]
            self.data.rename(columns=inv_colmap, inplace=True)

            # just in case we still use the colmap, it should
            # also point back to the new column names
            self.colmap = {k: k for k in self.colmap.keys()}

            # add a column with the MJD
            self.data["mjd"] = self.time_info["to mjd"](self.data["time"])
            self.colmap["mjd"] = "mjd"

        # what about other data types, e.g., xarrays?
        elif isinstance(self.data, np.ndarray):
            raise ValueError("Not implemented yet.")
        elif isinstance(self.data, xr.Dataset):
            raise ValueError("Not implemented yet.")
        else:
            raise ValueError(f"Unknown data type: {type(self.data)}")

    def copy(self):
        for k, v in self.__dict__.items():
            if k != "_sa_instance_state":
                pass

    def get_filter_plot_color(self):
        """
        Get a color for plotting the lightcurve.
        """
        colors = {
            "g": "green",
            "zg": "green",
            "r": "red",
            "zr": "red",
            "i": "#660000",
            "zi": "#660000",
            "b": "blue",
        }
        default_color = "#ff00ff"

        return colors.get(self.filter.lower(), default_color)

    def plot(self, ttype="mjd", ftype="mag", font_size=16, ax=None, **kwargs):
        """
        Plot the lightcurve.

        """

        # parameter validation
        if ax is None:
            fig, ax = plt.subplots()

        if ttype == "times":
            t = self.times
        elif ttype == "mjd":
            t = self.mjds
        else:
            raise ValueError('ttype must be either "times" or "mjd"')

        if ftype == "mag":
            m = self.data[self.colmap["mag"]] if "mag" in self.colmap else None
            e = self.data[self.colmap["magerr"]] if "magerr" in self.colmap else None
        elif ftype == "flux":
            m = self.data[self.colmap["flux"]] if "flux" in self.colmap else None
            e = self.data[self.colmap["fluxerr"]] if "fluxerr" in self.colmap else None
        else:
            raise ValueError('ftype must be either "mag" or "flux"')

        if m is None:
            return ax  # short circuit if no data

        # color options, etc
        options = dict(fmt="o", color=self.get_filter_plot_color(), zorder=1)
        options.update(dict(label=f"{self.filter} {ftype} values"))
        options.update(kwargs)

        # actual plot function (with or without errors)
        if e is not None:
            ax.errorbar(t, m, e, **options)
        else:
            ax.plot(t, m, **options)

        # add labels like "MJD" and "mag" to axes
        self.axis_labels(ax, ttype=ttype, ftype=ftype, font_size=font_size)

        # add area scatter
        if ftype == "mag":
            mean_value = np.ones(len(t)) * self.mag_mean_robust
            scatter = np.ones(len(t)) * self.mag_rms_robust
        elif ftype == "flux":
            mean_value = np.ones(len(t)) * self.flux_mean_robust
            scatter = np.ones(len(t)) * self.flux_rms_robust
        ax.fill_between(
            t,
            mean_value - 3 * scatter,
            mean_value + 3 * scatter,
            color=self.get_filter_plot_color(),
            zorder=0,
            alpha=0.2,
            label=f"{self.filter} 3-\u03C3 scatter",
        )

        # add annotations for points with S/N above 5 sigma
        det_idx = np.where(abs(self.data["snr"]) > 5.0)[0]
        for i in det_idx:
            if self.data[self.colmap["flag"]][i] == 0:
                ax.annotate(
                    text=f' {self.data["snr"][i]:.2f}',
                    xy=(t[i], m[i]),
                )

        # setup the axis position for the legend
        pos = ax.get_position()
        pos.y0 = 0.2
        pos.y1 = 0.98
        pos.x0 = 0.1
        pos.x1 = 0.7
        ax.set_position(pos)

        # handle the legend
        # remove repeated labes: https://stackoverflow.com/a/56253636/18256949
        handles, labels = ax.get_legend_handles_labels()
        unique = [
            (h, l)
            for i, (h, l) in enumerate(zip(handles, labels))
            if l not in labels[:i]
        ]
        ax.legend(
            *zip(*unique),
            loc="upper left",
            bbox_to_anchor=(1.02, 1.02),
            fontsize=font_size - 2,
        )

        return ax


# make sure all the tables exist
RawPhotometry.metadata.create_all(engine)
Lightcurve.metadata.create_all(engine)

# add relationships between sources and data

# this maintains a many-to-many relationship between
# raw data and sources, because multiple sources
# from different projects/git hashes can access
# the same raw data
# ref: https://docs.sqlalchemy.org/en/14/orm/basic_relationships.html#many-to-many
# source_raw_photometry_association = sa.Table(
#     "source_raw_photometry_association",
#     Base.metadata,
#     sa.Column(
#         "source_id",
#         sa.Integer,
#         sa.ForeignKey("sources.id", ondelete="CASCADE"),
#         primary_key=True,
#     ),
#     sa.Column(
#         "raw_photometry_id",
#         sa.Integer,
#         sa.ForeignKey("raw_photometry.id", ondelete="CASCADE"),
#         primary_key=True,
#     ),
# )
#
# Source.raw_photometry = orm.relationship(
#     "RawPhotometry",
#     secondary=source_raw_photometry_association,
#     back_populates="sources",
#     lazy="selectin",
#     cascade="",
#     order_by="RawPhotometry.time_start",
#     doc="Raw photometry associated with this source",
# )
#
#
# RawPhotometry.sources = orm.relationship(
#     "Source",
#     secondary=source_raw_photometry_association,
#     back_populates="raw_photometry",
#     lazy="selectin",
#     cascade="",
#     doc="Sources associated with this raw photometry",
# )


# Source._reduced_photometry_from_db = orm.relationship(
#     "Lightcurve",
#     primaryjoin="and_(Lightcurve.source_id==Source.id, "
#     "Lightcurve.was_processed==False, "
#     "Lightcurve.is_simulated==False)",
#     back_populates="source",
#     overlaps="_processed_photometry_from_db, _simulated_photometry_from_db",
#     cascade="save-update, merge, refresh-expire, expunge",
#     lazy="selectin",
#     single_parent=True,
#     # passive_deletes=True,
#     order_by="Lightcurve.time_start",
#     doc="Reduced photometric datasets associated with this source",
# )

# Source.redu_lcs = add_alias("reduced_photometry")


# Source._processed_photometry_from_db = orm.relationship(
#     "Lightcurve",
#     primaryjoin="and_(Lightcurve.source_id==Source.id, "
#     "Lightcurve.was_processed==True, "
#     "Lightcurve.is_simulated==False)",
#     back_populates="source",
#     overlaps="_reduced_photometry_from_db, _simulated_photometry_from_db",
#     cascade="save-update, merge, refresh-expire, expunge",
#     lazy="selectin",
#     single_parent=True,
#     # passive_deletes=True,
#     order_by="Lightcurve.time_start",
#     doc="Reduced and processed photometric datasets associated with this source",
# )

# Source.proc_lcs = add_alias("processed_photometry")

# Source._simulated_photometry_from_db = orm.relationship(
#     "Lightcurve",
#     primaryjoin="and_(Lightcurve.source_id==Source.id, "
#     "Lightcurve.was_processed==True, "
#     "Lightcurve.is_simulated==True)",
#     back_populates="source",
#     overlaps="_reduced_photometry_from_db, _processed_photometry_from_db",
#     cascade="save-update, merge, refresh-expire, expunge",
#     lazy="selectin",
#     single_parent=True,
#     # passive_deletes=True,
#     order_by="Lightcurve.time_start",
#     doc="Reduced and simulated photometric datasets associated with this source",
# )

# Source.sim_lcs = add_alias("simulated_photometry")


# RawPhotometry does NOT link back to ALL associated lightcurves
# If we delete a RawPhotometry, it will cascade to delete all
# the associated Lightcurves using the foreign key's ondelete="CASCADE"
# (which means postres will delete it for us)
# but the ORM doesn't know that each RawPhotometry is associated with
# a lightcurve, and doesn't add or delete them when we do suff with
# the RawPhotometry object
# RawPhotometry.lightcurves = orm.relationship(
#     "Lightcurve",
#     back_populates="raw_data",
#     cascade="delete",  # do not automatically add reduced/processed lightcurves
#     doc="Lightcurves derived from this raw dataset.",
# )


Lightcurve.raw_data = orm.relationship(
    "RawPhotometry",
    # back_populates="lightcurves",
    cascade="",
    doc="The raw dataset that was used to produce this reduced dataset.",
)


@event.listens_for(RawPhotometry, "before_insert")
@event.listens_for(Lightcurve, "before_insert")
def insert_new_dataset(mapper, connection, target):
    """
    This function is called before a new dataset is inserted into the database.
    It checks that a file is associated with this object
    and if it doesn't exist, it creates it, if autosave is True,
    otherwise it raises an error.
    """
    if not target.check_file_exists():
        if target.autosave:
            target.save()
        else:
            if target.filename is None:
                raise ValueError(
                    f"No filename specified for {target}. "
                    "Save the dataset to disk to generate a filename. "
                )
            raise ValueError(
                f"File {target.get_fullname()}"
                "does not exist and autosave is disabled. "
                "Please create the file manually."
            )


@event.listens_for(Lightcurve, "after_delete")
def delete_dataset(mapper, connection, target):
    """
    This function is called after a dataset is deleted from the database.
    It checks that a file is associated with this object
    and if it exists, it deletes it.
    """
    # TODO: maybe add an autodelete attribute?
    #  have it False by default for raw data
    #  and True for reduced/processed data?
    if target.check_file_exists():
        target.delete_data_from_disk()


if __name__ == "__main__":
    import matplotlib
    from src.source import Source

    matplotlib.use("qt5agg")
    with Session() as session:

        sources = session.scalars(sa.select(Source).where(Source.project == "WD")).all()
        if len(sources):
            ax = sources[0].plot_photometry(ttype="mjd", ftype="flux")<|MERGE_RESOLUTION|>--- conflicted
+++ resolved
@@ -560,29 +560,6 @@
         letters = list(string.ascii_lowercase)
         return "".join(np.random.choice(letters, length))
 
-<<<<<<< HEAD
-    # @property
-    # def source_name(self):
-    #     """
-    #     Get the name of the source as a string.
-    #
-    #     """
-    #     if self.source is not None:
-    #         source_name = self.source.name
-    #     else:
-    #         source_name = None
-    #
-    #     if source_name is not None:
-    #         if isinstance(source_name, bytes):
-    #             source_name = source_name.decode("utf-8")
-    #
-    #         if not isinstance(source_name, str):
-    #             raise TypeError("source name must be a string")
-    #
-    #     return source_name
-
-=======
->>>>>>> 90a0d483
     def invent_filename(
         self, source_name=None, ra_deg=None, ra_minute=None, ra_second=None
     ):
@@ -1414,11 +1391,6 @@
 
     __tablename__ = "lightcurves"
 
-<<<<<<< HEAD
-    # __table_args__ = (
-    #     UniqueConstraint("source_id", "observatory", "series_number", "simulation_number", "was_processed", "cfg_hash", name="_lightcurve_uc"),
-    # )
-=======
     __table_args__ = (
         UniqueConstraint(
             "source_name",
@@ -1431,7 +1403,6 @@
         ),
     )
 
->>>>>>> 90a0d483
     if True:  # put all the column definitions in one block
         # source_id = sa.Column(
         #     sa.Integer,
